--- conflicted
+++ resolved
@@ -31,14 +31,10 @@
 			if self.cfg.save_video:
 				self.logger.video.init(self.env, enabled=(i==0))
 			while not done:
-<<<<<<< HEAD
+				torch.compiler.cudagraph_mark_step_begin()
 				action = self.agent.act(obs, t0=t==0, h=hidden, eval_mode=True)
 				with torch.no_grad():
 					_, hidden = self.agent.model.forward(obs.cuda().unsqueeze(0), action.cuda().unsqueeze(0), h=hidden)
-=======
-				torch.compiler.cudagraph_mark_step_begin()
-				action = self.agent.act(obs, t0=t==0, eval_mode=True)
->>>>>>> 7ad20944
 				obs, reward, done, info = self.env.step(action)
 				ep_reward += reward
 				t += 1
@@ -63,37 +59,25 @@
 			action = torch.full_like(self.env.rand_act(), float('nan'))
 		if reward is None:
 			reward = torch.tensor(float('nan'))
-<<<<<<< HEAD
 		if h is None:
 			h = self.agent.initial_h.detach()
 		if next_h is None:
 			next_h = self.agent.initial_h.detach()
-		td = TensorDict(dict(
+		td = TensorDict(
 			obs=obs,
 			action=action.unsqueeze(0),
 			reward=reward.unsqueeze(0),
 			h=h,
 			next_h=next_h,
 			is_first=torch.ones((1, 1), dtype=torch.bool) if is_first else torch.zeros((1, 1), dtype=torch.bool),
-		), batch_size=(1,))
-=======
-		td = TensorDict(
-			obs=obs,
-			action=action.unsqueeze(0),
-			reward=reward.unsqueeze(0),
 		batch_size=(1,))
->>>>>>> 7ad20944
 		return td
 
 	def train(self):
 		"""Train a TD-MPC2 agent."""
-<<<<<<< HEAD
-		train_metrics, done, eval_next = {}, True, True
-		h = self.agent.initial_h.detach()
-=======
 		train_metrics, done, eval_next = {}, True, False
 		success_count = 0
->>>>>>> 7ad20944
+		h = self.agent.initial_h.detach()
 		while self._step <= self.cfg.steps:
 			# Evaluate agent periodically
 			if self._step % self.cfg.eval_freq == 0:
