--- conflicted
+++ resolved
@@ -92,13 +92,8 @@
 obs_shapes: ???
 action_dims: ???
 episode_lengths: ???
-<<<<<<< HEAD
 seed_steps: 10
-bin_size: ???
-=======
-seed_steps: ???
 bin_size: ???
 
 # speedups
-compile: False
->>>>>>> 7ad20944
+compile: False