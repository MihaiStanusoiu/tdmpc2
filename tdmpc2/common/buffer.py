import torch
from tensordict.tensordict import TensorDict
from torchrl.data.replay_buffers import ReplayBuffer, LazyTensorStorage
from torchrl.data.replay_buffers.samplers import SliceSampler


class Buffer():
	"""
	Replay buffer for TD-MPC2 training. Based on torchrl.
	Uses CUDA memory if available, and CPU memory otherwise.
	"""

	def __init__(self, cfg):
		self.cfg = cfg
		self._device = torch.device('cuda:0')
		self._capacity = min(cfg.buffer_size, cfg.steps)
		self._sampler = SliceSampler(
			num_slices=self.cfg.batch_size,
			end_key=None,
			traj_key='episode',
			truncated_key=None,
			strict_length=True,
		)
		self._batch_size = cfg.batch_size * (cfg.horizon+cfg.burn_in+1)
		self._num_eps = 0

	@property
	def capacity(self):
		"""Return the capacity of the buffer."""
		return self._capacity

	@property
	def num_eps(self):
		"""Return the number of episodes in the buffer."""
		return self._num_eps

	def _reserve_buffer(self, storage):
		"""
		Reserve a buffer with the given storage.
		"""
		return ReplayBuffer(
			storage=storage,
			sampler=self._sampler,
			pin_memory=False,
			prefetch=0,
			batch_size=self._batch_size,
		)

	def _init(self, tds):
		"""Initialize the replay buffer. Use the first episode to estimate storage requirements."""
		print(f'Buffer capacity: {self._capacity:,}')
		mem_free, _ = torch.cuda.mem_get_info()
		bytes_per_step = sum([
				(v.numel()*v.element_size() if not isinstance(v, TensorDict) \
				else sum([x.numel()*x.element_size() for x in v.values()])) \
			for v in tds.values()
		]) / len(tds)
		total_bytes = bytes_per_step*self._capacity
		print(f'Storage required: {total_bytes/1e9:.2f} GB')
		# Heuristic: decide whether to use CUDA or CPU memory
		storage_device = 'cuda:0' if 2.5*total_bytes < mem_free else 'cpu'
		print(f'Using {storage_device.upper()} memory for storage.')
		self._storage_device = torch.device(storage_device)
		return self._reserve_buffer(
			LazyTensorStorage(self._capacity, device=self._storage_device)
		)

	def _prepare_batch(self, td):
		"""
		Prepare a sampled batch for training (post-processing).
		Expects `td` to be a TensorDict with batch size TxB.
		"""
<<<<<<< HEAD
		obs = td['obs']
		action = td['action'][1:]
		reward = td['reward'][1:].unsqueeze(-1)
		h = td['h']
		next_h = td['next_h']
		is_first = td['is_first']
		task = td['task'][0] if 'task' in td.keys() else None
		return self._to_device(obs, action, reward, h, next_h, is_first, task)
=======
		td = td.select("obs", "action", "reward", "task", strict=False).to(self._device, non_blocking=True)
		obs = td.get('obs').contiguous()
		action = td.get('action')[1:].contiguous()
		reward = td.get('reward')[1:].unsqueeze(-1).contiguous()
		task = td.get('task', None)
		if task is not None:
			task = task[0].contiguous()
		return obs, action, reward, task
>>>>>>> 7ad20944

	def add(self, td):
		"""Add an episode to the buffer."""
		td['episode'] = torch.full_like(td['reward'], self._num_eps, dtype=torch.int64)
		if self._num_eps == 0:
			self._buffer = self._init(td)
		self._buffer.extend(td)
		self._num_eps += 1
		return self._num_eps

	def sample(self):
		"""Sample a batch of subsequences from the buffer."""
		td = self._buffer.sample().view(-1, self.cfg.horizon+self.cfg.burn_in+1).permute(1, 0)
		return self._prepare_batch(td)<|MERGE_RESOLUTION|>--- conflicted
+++ resolved
@@ -70,25 +70,17 @@
 		Prepare a sampled batch for training (post-processing).
 		Expects `td` to be a TensorDict with batch size TxB.
 		"""
-<<<<<<< HEAD
-		obs = td['obs']
-		action = td['action'][1:]
-		reward = td['reward'][1:].unsqueeze(-1)
-		h = td['h']
-		next_h = td['next_h']
-		is_first = td['is_first']
-		task = td['task'][0] if 'task' in td.keys() else None
-		return self._to_device(obs, action, reward, h, next_h, is_first, task)
-=======
-		td = td.select("obs", "action", "reward", "task", strict=False).to(self._device, non_blocking=True)
+		td = td.select("obs", "action", "reward", "h", "next_h", "is_first", "task", strict=False).to(self._device, non_blocking=True)
 		obs = td.get('obs').contiguous()
 		action = td.get('action')[1:].contiguous()
 		reward = td.get('reward')[1:].unsqueeze(-1).contiguous()
+		h = td['h'].contiguous(),
+		next_h = td['next_h'].contiguous(),
+		is_first = td['is_first'].contiguous(),
 		task = td.get('task', None)
 		if task is not None:
 			task = task[0].contiguous()
-		return obs, action, reward, task
->>>>>>> 7ad20944
+		return obs, action, reward, h, next_h, is_first, task
 
 	def add(self, td):
 		"""Add an episode to the buffer."""
