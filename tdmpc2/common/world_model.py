--- conflicted
+++ resolved
@@ -54,7 +54,7 @@
 	def __repr__(self):
 		repr = 'TD-MPC2 World Model\n'
 		modules = ['Encoder', 'Dynamics', 'Reward', 'Policy prior', 'Q-functions']
-		for i, m in enumerate([self._encoder, self._dynamics, self._reward, self._pi, self._Qs]):
+		for i, m in enumerate([self._encoder, self._rnn, self._reward, self._pi, self._Qs]):
 			repr += f"{modules[i]}: {m}\n"
 		repr += "Learnable parameters: {:,}".format(self.total_params)
 		return repr
@@ -115,7 +115,6 @@
 		if self.cfg.multitask:
 			z = self.task_emb(z, task)
 		z = torch.cat([z, a], dim=-1)
-<<<<<<< HEAD
 		if z.dim() != 3:
 			z = z.unsqueeze(0)
 		z_next, h = self._rnn(z, h)
@@ -130,10 +129,6 @@
 		z_next, h = self.next(z, a, task, h)
 		return z_next, h
 	
-=======
-		return self._dynamics(z)
-
->>>>>>> 7ad20944
 	def reward(self, z, a, task):
 		"""
 		Predicts instantaneous (single-step) reward.
